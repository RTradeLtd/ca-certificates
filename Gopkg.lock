# This file is autogenerated, do not edit; changes may be undone by the next 'dep ensure'.


[[projects]]
  branch = "master"
  digest = "1:6716c9fe6333591128e72848f246fc01dc72240e1e64185d8b4e124e7280b35d"
  name = "github.com/AndreasBriese/bbloom"
  packages = ["."]
  pruneopts = "UT"
  revision = "e2d15f34fcf99d5dbb871c820ec73f710fca9815"

[[projects]]
  branch = "master"
  digest = "1:454adc7f974228ff789428b6dc098638c57a64aa0718f0bd61e53d3cd39d7a75"
  name = "github.com/chzyer/readline"
  packages = ["."]
  pruneopts = "UT"
  revision = "2972be24d48e78746da79ba8e24e8b488c9880de"

[[projects]]
  digest = "1:21ac9938fb1098b3a7b0dd909fb30878d33231177fac11a2821114eb9c1088ff"
  name = "github.com/dgraph-io/badger"
  packages = [
    ".",
    "options",
    "protos",
    "skl",
    "table",
    "y",
  ]
  pruneopts = "UT"
  revision = "391b6d3b93e6014fe8c2971fcc0c1266e47dbbd9"
  version = "v1.5.3"

[[projects]]
  branch = "master"
  digest = "1:6e8109ce247a59ab1eeb5330166c12735f6590de99c9647b6162d11518d32c9a"
  name = "github.com/dgryski/go-farm"
  packages = ["."]
  pruneopts = "UT"
  revision = "6a90982ecee230ff6cba02d5bd386acc030be9d3"

[[projects]]
  branch = "master"
  digest = "1:81fda4d18a16651bf92245ce5d6178cdd99f918db30ae9794732655f0686e895"
  name = "github.com/go-chi/chi"
  packages = ["."]
  pruneopts = "UT"
  revision = "0ebf7795c516423a110473652e9ba3a59a504863"

[[projects]]
  digest = "1:ec6f9bf5e274c833c911923c9193867f3f18788c461f76f05f62bb1510e0ae65"
  name = "github.com/go-sql-driver/mysql"
  packages = ["."]
  pruneopts = "UT"
  revision = "72cd26f257d44c1114970e19afddcd812016007e"
  version = "v1.4.1"

[[projects]]
  digest = "1:97df918963298c287643883209a2c3f642e6593379f97ab400c2a2e219ab647d"
  name = "github.com/golang/protobuf"
  packages = ["proto"]
  pruneopts = "UT"
  revision = "aa810b61a9c79d51363740d207bb46cf8e620ed5"
  version = "v1.2.0"

[[projects]]
  branch = "master"
  digest = "1:e51f40f0c19b39c1825eadd07d5c0a98a2ad5942b166d9fc4f54750ce9a04810"
  name = "github.com/juju/ansiterm"
  packages = [
    ".",
    "tabwriter",
  ]
  pruneopts = "UT"
  revision = "720a0952cc2ac777afc295d9861263e2a4cf96a1"

[[projects]]
  digest = "1:0a69a1c0db3591fcefb47f115b224592c8dfa4368b7ba9fae509d5e16cdc95c8"
  name = "github.com/konsorten/go-windows-terminal-sequences"
  packages = ["."]
  pruneopts = "UT"
  revision = "5c8c8bd35d3832f5d134ae1e1e375b69a4d25242"
  version = "v1.0.1"

[[projects]]
  branch = "master"
  digest = "1:bb08c7bb1c7224636b1a00639f079ed4391eb822945f26db74b8d8ee3f14d991"
  name = "github.com/lunixbochs/vtclean"
  packages = ["."]
  pruneopts = "UT"
  revision = "2d01aacdc34a083dca635ba869909f5fc0cd4f41"

[[projects]]
  digest = "1:2d2bc0f23cca6b59cec3fbece9abc102bdb19f548dd58d7667e57699074a2c76"
  name = "github.com/manifoldco/promptui"
  packages = [
    ".",
    "list",
    "screenbuf",
  ]
  pruneopts = "UT"
  revision = "157c96fb638a14d268b305cf2012582431fcc410"
  version = "v0.3.1"

[[projects]]
  digest = "1:c658e84ad3916da105a761660dcaeb01e63416c8ec7bc62256a9b411a05fcd67"
  name = "github.com/mattn/go-colorable"
  packages = ["."]
  pruneopts = "UT"
  revision = "167de6bfdfba052fa6b2d3664c8f5272e23c9072"
  version = "v0.0.9"

[[projects]]
  digest = "1:0981502f9816113c9c8c4ac301583841855c8cf4da8c72f696b3ebedf6d0e4e5"
  name = "github.com/mattn/go-isatty"
  packages = ["."]
  pruneopts = "UT"
  revision = "6ca4dbf54d38eea1a992b3c722a76a5d1c4cb25c"
  version = "v0.0.4"

[[projects]]
  branch = "master"
  digest = "1:ae08d850ba158ea3ba4a7bb90f8372608172d8920644e5a6693b940a1f4e5d01"
  name = "github.com/mmcloughlin/avo"
  packages = [
    "attr",
    "build",
    "buildtags",
    "gotypes",
    "internal/prnt",
    "internal/stack",
    "ir",
    "operand",
    "pass",
    "printer",
    "reg",
    "src",
    "x86",
  ]
  pruneopts = "UT"
  revision = "2e7d06bc7ada2979f17ccf8ebf486dba23b84fc7"

[[projects]]
  digest = "1:266d082179f3a29a4bdcf1dcc49d4a304f5c7107e65bd22d1fecacf45f1ac348"
  name = "github.com/newrelic/go-agent"
  packages = [
    ".",
    "internal",
    "internal/cat",
    "internal/jsonx",
    "internal/logger",
    "internal/sysinfo",
    "internal/utilization",
  ]
  pruneopts = "UT"
  revision = "f5bce3387232559bcbe6a5f8227c4bf508dac1ba"
  version = "v1.11.0"

[[projects]]
  digest = "1:cf31692c14422fa27c83a05292eb5cbe0fb2775972e8f1f8446a71549bd8980b"
  name = "github.com/pkg/errors"
  packages = ["."]
  pruneopts = "UT"
  revision = "ba968bfe8b2f7e042a574c888954fccecfa385b4"
  version = "v0.8.1"

[[projects]]
  digest = "1:2e76a73cb51f42d63a2a1a85b3dc5731fd4faf6821b434bd0ef2c099186031d6"
  name = "github.com/rs/xid"
  packages = ["."]
  pruneopts = "UT"
  revision = "15d26544def341f036c5f8dca987a4cbe575032c"
  version = "v1.2.1"

[[projects]]
  branch = "master"
  digest = "1:8baa3b16f20963c54e296627ea1dabfd79d1b486f81baf8759e99d73bddf2687"
  name = "github.com/samfoo/ansi"
  packages = ["."]
  pruneopts = "UT"
  revision = "b6bd2ded7189ce35bc02233b554eb56a5146af73"

[[projects]]
  branch = "master"
  digest = "1:def689e73e9252f6f7fe66834a76751a41b767e03daab299e607e7226c58a855"
  name = "github.com/shurcooL/sanitized_anchor_name"
  packages = ["."]
  pruneopts = "UT"
  revision = "86672fcb3f950f35f2e675df2240550f2a50762f"

[[projects]]
  digest = "1:3f53e9e4dfbb664cd62940c9c4b65a2171c66acd0b7621a1a6b8e78513525a52"
  name = "github.com/sirupsen/logrus"
  packages = ["."]
  pruneopts = "UT"
  revision = "ad15b42461921f1fb3529b058c6786c6a45d5162"
  version = "v1.1.1"

[[projects]]
  branch = "master"
  digest = "1:4d1f0640875aefefdb2151f297c144518a71f5729c4b9f9423f09df501f699c5"
  name = "github.com/smallstep/assert"
  packages = ["."]
  pruneopts = "UT"
  revision = "de77670473b5492f5d0bce155b5c01534c2d13f7"

[[projects]]
  branch = "master"
<<<<<<< HEAD
  digest = "1:c26dc5debe7fa23c636a116c336aa033f8d7be0d3464d7b363f4b3355dcccf4f"
=======
  digest = "1:cc890dd647fc3b59a000b66a8473154a4d2823012417007c035b81dbfdfeff20"
>>>>>>> 83a81395
  name = "github.com/smallstep/cli"
  packages = [
    "command",
    "command/version",
    "config",
    "crypto/keys",
    "crypto/pemutil",
    "crypto/randutil",
    "crypto/tlsutil",
    "crypto/x509util",
    "errs",
    "jose",
    "pkg/blackfriday",
    "pkg/x509",
    "token",
    "token/provision",
    "ui",
    "usage",
    "utils",
  ]
  pruneopts = "UT"
<<<<<<< HEAD
  revision = "eeecaac062cb548ee2ab7c7563bc3c2f2160f019"
=======
  revision = "66f7b458dcade67b577ae0ab5b7205b0d6f8a8f7"
>>>>>>> 83a81395

[[projects]]
  branch = "master"
  digest = "1:7d03323edb817ca94efaee5489cde6acd06ceeaca9e6eee106d2d6a90deca997"
  name = "github.com/smallstep/nosql"
  packages = [
    ".",
    "badger",
    "bolt",
    "database",
    "mysql",
  ]
  pruneopts = "UT"
  revision = "f80b3f432de0662f07ebd58fe52b0a119fe5dcd9"

[[projects]]
  branch = "master"
  digest = "1:6743b69de0d73e91004e4e201cf4965b59a0fa5caf6f0ffbe0cb9ee8807738a7"
  name = "github.com/urfave/cli"
  packages = ["."]
  pruneopts = "UT"
  revision = "b67dcf995b6a7b7f14fad5fcb7cc5441b05e814b"

[[projects]]
  digest = "1:5f7414cf41466d4b4dd7ec52b2cd3e481e08cfd11e7e24fef730c0e483e88bb1"
  name = "go.etcd.io/bbolt"
  packages = ["."]
  pruneopts = "UT"
  revision = "63597a96ec0ad9e6d43c3fc81e809909e0237461"
  version = "v1.3.2"

[[projects]]
  branch = "master"
  digest = "1:afc49fe39c8c591fc2c8ddc73adc4c69e67125dde6c58e24c91b3b0cf78602be"
  name = "golang.org/x/crypto"
  packages = [
    "cryptobyte",
    "cryptobyte/asn1",
    "curve25519",
    "ed25519",
    "ed25519/internal/edwards25519",
    "internal/chacha20",
    "internal/subtle",
    "ocsp",
    "pbkdf2",
    "poly1305",
    "ssh",
    "ssh/terminal",
  ]
  pruneopts = "UT"
  revision = "4d3f4d9ffa16a13f451c3b2999e9c49e9750bf06"

[[projects]]
  branch = "master"
  digest = "1:2f7468b0b3fd7d926072f0dcbb6ec81e337278b4e5de639d017e54f785f0b475"
  name = "golang.org/x/net"
  packages = [
    "context",
    "html",
    "html/atom",
    "http/httpguts",
    "http2",
    "http2/hpack",
    "idna",
    "internal/timeseries",
    "trace",
  ]
  pruneopts = "UT"
  revision = "c44066c5c816ec500d459a2a324a753f78531ae0"

[[projects]]
  branch = "master"
  digest = "1:417d27a82efb8473554234a282be33d23b0d6adc121e636b55950f913ac071d6"
  name = "golang.org/x/sys"
  packages = [
    "unix",
    "windows",
  ]
  pruneopts = "UT"
  revision = "9b800f95dbbc54abff0acf7ee32d88ba4e328c89"

[[projects]]
  digest = "1:a2ab62866c75542dd18d2b069fec854577a20211d7c0ea6ae746072a1dccdd18"
  name = "golang.org/x/text"
  packages = [
    "collate",
    "collate/build",
    "internal/colltab",
    "internal/gen",
    "internal/tag",
    "internal/triegen",
    "internal/ucd",
    "language",
    "secure/bidirule",
    "transform",
    "unicode/bidi",
    "unicode/cldr",
    "unicode/norm",
    "unicode/rangetable",
  ]
  pruneopts = "UT"
  revision = "f21a4dfb5e38f5895301dc265a8def02365cc3d0"
  version = "v0.3.0"

[[projects]]
  branch = "master"
  digest = "1:6b4a1c844969280f4d3e36ef4b0762e3522e701c015f688b68ef91c2ea6b5ac7"
  name = "golang.org/x/tools"
  packages = [
    "go/ast/astutil",
    "go/gcexportdata",
    "go/internal/cgo",
    "go/internal/gcimporter",
    "go/packages",
    "go/types/typeutil",
    "internal/fastwalk",
    "internal/gopathwalk",
    "internal/semver",
  ]
  pruneopts = "UT"
  revision = "3a10b9bf0a52df7e992a8c3eb712a86d3c896c75"

[[projects]]
  digest = "1:c25289f43ac4a68d88b02245742347c94f1e108c534dda442188015ff80669b3"
  name = "google.golang.org/appengine"
  packages = ["cloudsql"]
  pruneopts = "UT"
  revision = "54a98f90d1c46b7731eb8fb305d2a321c30ef610"
  version = "v1.5.0"

[[projects]]
  digest = "1:9593bab40e981b1f90b7e07faeab0d09b75fe338880d08880f986a9d3283c53f"
  name = "gopkg.in/square/go-jose.v2"
  packages = [
    ".",
    "cipher",
    "json",
    "jwt",
  ]
  pruneopts = "UT"
  revision = "730df5f748271903322feb182be83b43ebbbe27d"
  version = "v2.3.1"

[solve-meta]
  analyzer-name = "dep"
  analyzer-version = 1
  input-imports = [
    "github.com/go-chi/chi",
    "github.com/newrelic/go-agent",
    "github.com/pkg/errors",
    "github.com/rs/xid",
    "github.com/sirupsen/logrus",
    "github.com/smallstep/assert",
    "github.com/smallstep/cli/command",
    "github.com/smallstep/cli/command/version",
    "github.com/smallstep/cli/config",
    "github.com/smallstep/cli/crypto/keys",
    "github.com/smallstep/cli/crypto/pemutil",
    "github.com/smallstep/cli/crypto/randutil",
    "github.com/smallstep/cli/crypto/tlsutil",
    "github.com/smallstep/cli/crypto/x509util",
    "github.com/smallstep/cli/errs",
    "github.com/smallstep/cli/jose",
    "github.com/smallstep/cli/pkg/x509",
    "github.com/smallstep/cli/token",
    "github.com/smallstep/cli/token/provision",
    "github.com/smallstep/cli/ui",
    "github.com/smallstep/cli/usage",
    "github.com/smallstep/cli/utils",
    "github.com/smallstep/nosql",
    "github.com/smallstep/nosql/database",
    "github.com/urfave/cli",
    "golang.org/x/crypto/ed25519",
    "golang.org/x/crypto/ocsp",
    "golang.org/x/crypto/ssh",
    "golang.org/x/net/http2",
    "gopkg.in/square/go-jose.v2",
    "gopkg.in/square/go-jose.v2/jwt",
  ]
  solver-name = "gps-cdcl"
  solver-version = 1<|MERGE_RESOLUTION|>--- conflicted
+++ resolved
@@ -207,11 +207,7 @@
 
 [[projects]]
   branch = "master"
-<<<<<<< HEAD
   digest = "1:c26dc5debe7fa23c636a116c336aa033f8d7be0d3464d7b363f4b3355dcccf4f"
-=======
-  digest = "1:cc890dd647fc3b59a000b66a8473154a4d2823012417007c035b81dbfdfeff20"
->>>>>>> 83a81395
   name = "github.com/smallstep/cli"
   packages = [
     "command",
@@ -233,11 +229,7 @@
     "utils",
   ]
   pruneopts = "UT"
-<<<<<<< HEAD
   revision = "eeecaac062cb548ee2ab7c7563bc3c2f2160f019"
-=======
-  revision = "66f7b458dcade67b577ae0ab5b7205b0d6f8a8f7"
->>>>>>> 83a81395
 
 [[projects]]
   branch = "master"
